--- conflicted
+++ resolved
@@ -83,158 +83,15 @@
     pub fri_proofs: Vec<ProgramProof>,
 }
 
-<<<<<<< HEAD
-#[derive(Debug)]
-pub struct SequencerProofClient {
-    client: reqwest::Client,
-    url: String,
-}
-
-impl SequencerProofClient {
-    pub fn new(sequencer_url: String) -> Self {
-        Self {
-            client: reqwest::Client::new(),
-            url: sequencer_url,
-        }
-    }
-
-    pub fn sequencer_url(&self) -> &str {
-        &self.url
-    }
-
-    /// Fetch the next block to prove.
-    /// Returns `Ok(None)` if there's no block pending (204 No Content).
-    pub async fn pick_fri_job(&self) -> anyhow::Result<Option<(u32, Vec<u8>)>> {
-        let url = format!("{}/prover-jobs/FRI/pick", self.url);
-
-        let started_at = Instant::now();
-
-        let resp = self.client.post(&url).send().await?;
-
-        SEQUENCER_CLIENT_METRICS.time_taken[&Method::PickFri]
-            .observe(started_at.elapsed().as_secs_f64());
-
-        match resp.status() {
-            StatusCode::OK => {
-                let body: NextFriProverJobPayload = resp.json().await?;
-                let data = STANDARD
-                    .decode(&body.prover_input)
-                    .map_err(|e| anyhow!("Failed to decode block data: {}", e))?;
-                Ok(Some((body.block_number, data)))
-            }
-            StatusCode::NO_CONTENT => Ok(None),
-            s => Err(anyhow!("Unexpected status {} when fetching next block", s)),
-        }
-    }
-
-    /// Submit a proof for the processed block
-    /// Returns the vector of u32 as returned by the server.
-    pub async fn submit_fri_proof(&self, block_number: u32, proof: String) -> anyhow::Result<()> {
-        let url = format!("{}/prover-jobs/FRI/submit", self.url);
-        let payload = SubmitFriProofPayload {
-            block_number: block_number as u64,
-            proof,
-        };
-
-        let started_at = Instant::now();
-
-        let resp = self.client.post(&url).json(&payload).send().await?;
-
-        SEQUENCER_CLIENT_METRICS.time_taken[&Method::SubmitFri]
-            .observe(started_at.elapsed().as_secs_f64());
-
-        if resp.status().is_success() {
-            Ok(())
-        } else {
-            Err(anyhow!(
-                "Server returned {} when submitting proof",
-                resp.status()
-            ))
-        }
-    }
-
-    pub async fn pick_snark_job(&self) -> anyhow::Result<Option<SnarkProofInputs>> {
-        let url = format!("{}/prover-jobs/SNARK/pick", self.url);
-        let started_at = Instant::now();
-        let resp = self.client.post(&url).send().await?;
-
-        SEQUENCER_CLIENT_METRICS.time_taken[&Method::PickSnark]
-            .observe(started_at.elapsed().as_secs_f64());
-
-        match resp.status() {
-            StatusCode::OK => {
-                let get_snark_proof_payload = resp.json::<GetSnarkProofPayload>().await?;
-                Ok(Some(
-                    get_snark_proof_payload
-                        .try_into()
-                        .context("failed to parse SnarkProofPayload")?,
-                ))
-            }
-            StatusCode::NO_CONTENT => Ok(None),
-            _ => Err(anyhow!("Failed to pick SNARK job: {:?}", resp)),
-        }
-    }
-
-    pub async fn submit_snark_proof(
-=======
 #[async_trait]
 pub trait ProofClient {
     async fn pick_fri_job(&self) -> anyhow::Result<Option<(u32, Vec<u8>)>>;
     async fn submit_fri_proof(&self, block_number: u32, proof: String) -> anyhow::Result<()>;
     async fn pick_snark_job(&self) -> anyhow::Result<Option<SnarkProofInputs>>;
     async fn submit_snark_proof(
->>>>>>> 444e80fe
         &self,
         from_block_number: L2BlockNumber,
         to_block_number: L2BlockNumber,
         proof: SnarkWrapperProof,
-<<<<<<< HEAD
-    ) -> anyhow::Result<()> {
-        let url = format!("{}/prover-jobs/SNARK/submit", self.url);
-
-        let started_at = Instant::now();
-
-        let serialized_proof = self
-            .serialize_snark_proof(&proof)
-            .context("Failed to serialize SNARK proof")?;
-
-        let payload = SubmitSnarkProofPayload {
-            block_number_from: from_block_number.0 as u64,
-            block_number_to: to_block_number.0 as u64,
-            proof: serialized_proof,
-        };
-        self.client
-            .post(&url)
-            .json(&payload)
-            .send()
-            .await?
-            .error_for_status()?;
-
-        SEQUENCER_CLIENT_METRICS.time_taken[&Method::SubmitSnark]
-            .observe(started_at.elapsed().as_secs_f64());
-
-        Ok(())
-    }
-
-    fn serialize_snark_proof(&self, proof: &SnarkWrapperProof) -> anyhow::Result<String> {
-        let serialized_proof = serde_json::to_string(&proof)?;
-
-        let codegen_snark_proof: PlonkProof<Bn256, ZkSyncSnarkWrapperCircuit> =
-            serde_json::from_str(&serialized_proof)?;
-        let (_, serialized_proof) = crypto_codegen::serialize_proof(&codegen_snark_proof);
-
-        let byte_serialized_proof = serialized_proof
-            .iter()
-            .flat_map(|chunk| {
-                let mut buf = [0u8; 32];
-                chunk.to_big_endian(&mut buf);
-                buf
-            })
-            .collect::<Vec<u8>>();
-
-        Ok(STANDARD.encode(byte_serialized_proof))
-    }
-=======
     ) -> anyhow::Result<()>;
->>>>>>> 444e80fe
 }