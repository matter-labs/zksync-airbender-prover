--- conflicted
+++ resolved
@@ -201,37 +201,7 @@
     }
 
     #[test]
-<<<<<<< HEAD
     fn test_advance_index_wraps_around() {
-=======
-    fn test_client_advances_and_returns_correct_index() {
-        let urls = vec![
-            "http://client-1.com".parse().unwrap(),
-            "http://client-2.com".parse().unwrap(),
-            "http://client-3.com".parse().unwrap(),
-        ];
-        let clients =
-            SequencerProofClient::new_clients(urls.clone(), "test_prover".to_string(), None)
-                .unwrap();
-        let multi_client = MultiSequencerProofClient::new(clients).unwrap();
-
-        // Check that current_client_and_increment() returns the correct client and advances the index, including wrapping around
-        // When 3 is hit, we should be back to 0
-        for i in 0..3 {
-            let current_client = multi_client.current_client();
-            assert_eq!(current_client.sequencer_url(), urls[i]);
-            let still_current_client = multi_client.current_client_and_increment();
-            assert_eq!(still_current_client.sequencer_url(), urls[i]);
-            let next_client = multi_client.current_client();
-            let expected_next_index = (i + 1) % urls.len();
-            assert_eq!(next_client.sequencer_url(), urls[expected_next_index]);
-        }
-    }
-
-    // Test that FRI pick and submit happen to the same client via round-robin
-    #[tokio::test]
-    async fn test_fri_pick_and_submit_use_same_client() {
->>>>>>> f84d183e
         let urls = vec![
             "http://client-1.com".parse().unwrap(),
             "http://client-2.com".parse().unwrap(),
@@ -240,7 +210,6 @@
         let multi_client =
             MultiSequencerProofClient::new(MockProofClient::new_clients(urls.clone())).unwrap();
 
-<<<<<<< HEAD
         // Verify wrapping through multiple cycles
         for cycle in 0..2 {
             for (i, url) in urls.iter().enumerate() {
@@ -251,16 +220,6 @@
                 );
                 multi_client.advance_index();
             }
-=======
-        for i in 0..3 {
-            multi_client.pick_fri_job().await.unwrap();
-            assert_eq!(multi_client.sequencer_url(), urls[i]);
-            multi_client
-                .submit_fri_proof(1, urls[i].to_string(), "proof".to_string())
-                .await
-                .unwrap();
-            assert_eq!(multi_client.sequencer_url(), urls[(i + 1) % urls.len()]);
->>>>>>> f84d183e
         }
         // Should be back at start
         assert_eq!(multi_client.sequencer_url(), &urls[0]);
@@ -278,7 +237,6 @@
         // Multiple operations on same client without advancing
         let url_before = multi_client.sequencer_url().clone();
 
-<<<<<<< HEAD
         multi_client.pick_fri_job().await.unwrap();
         assert_eq!(multi_client.sequencer_url(), &url_before);
 
@@ -292,21 +250,5 @@
         multi_client.advance_index();
         assert_eq!(multi_client.sequencer_url(), &urls[1]);
         assert_ne!(multi_client.sequencer_url(), &url_before);
-=======
-        for i in 0..3 {
-            multi_client.pick_snark_job().await.unwrap();
-            assert_eq!(multi_client.sequencer_url(), urls[i]);
-            multi_client
-                .submit_snark_proof(
-                    L2BatchNumber(1),
-                    L2BatchNumber(2),
-                    urls[i].to_string(),
-                    dummy_proof.clone(),
-                )
-                .await
-                .unwrap();
-            assert_eq!(multi_client.sequencer_url(), urls[(i + 1) % urls.len()]);
-        }
->>>>>>> f84d183e
     }
 }