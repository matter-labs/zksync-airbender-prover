use std::time::{Duration, Instant};

use crate::metrics::Method;
use crate::{
    FailedFriProofPayload, FriJobInputs, GetSnarkProofPayload, NextFriProverJobPayload,
    PeekableProofClient, ProofClient, SnarkProofInputs, SubmitFriProofPayload,
    SubmitSnarkProofPayload,
};
use crate::{L2BatchNumber, SEQUENCER_CLIENT_METRICS};
use anyhow::{anyhow, Context};
use async_trait::async_trait;
use base64::{engine::general_purpose::STANDARD, Engine as _};
use bellman::{bn256::Bn256, plonk::better_better_cs::proof::Proof as PlonkProof};
use circuit_definitions::circuit_definitions::aux_layer::ZkSyncSnarkWrapperCircuit;
use reqwest::StatusCode;
use serde_json;
use zkos_wrapper::SnarkWrapperProof;

// TODO!: As part of tooling rework, move all usage of `url` from String to URL.
const SEQUENCER_PROVER_API_PATH: &str = "prover-jobs/v1";

//TODO!: To be refactored into pod name.
const PROVER_ID: &str = "unknown_prover";

#[derive(Debug)]
pub struct SequencerProofClient {
    client: reqwest::Client,
    url: String,
}

impl SequencerProofClient {
    pub fn new(sequencer_url: String) -> Self {
        Self::new_with_timeout(sequencer_url, None)
    }

    pub fn new_with_timeout(sequencer_url: String, timeout: Option<Duration>) -> Self {
        let client = reqwest::Client::builder()
            .timeout(timeout.unwrap_or(Duration::from_secs(2))) // default timeout is 2 seconds
            .build()
            .expect("Failed to create reqwest client");

        Self {
            client,
            url: sequencer_url,
        }
    }

    pub fn sequencer_url(&self) -> &str {
        &self.url
    }

    pub fn serialize_snark_proof(&self, proof: &SnarkWrapperProof) -> anyhow::Result<String> {
        let serialized_proof = serde_json::to_string(&proof)?;

        let codegen_snark_proof: PlonkProof<Bn256, ZkSyncSnarkWrapperCircuit> =
            serde_json::from_str(&serialized_proof)?;
        let (_, serialized_proof) = crypto_codegen::serialize_proof(&codegen_snark_proof);

        let byte_serialized_proof = serialized_proof
            .iter()
            .flat_map(|chunk| {
                let mut buf = [0u8; 32];
                chunk.to_big_endian(&mut buf);
                buf
            })
            .collect::<Vec<u8>>();

        Ok(STANDARD.encode(byte_serialized_proof))
    }
}

#[async_trait]
impl ProofClient for SequencerProofClient {
<<<<<<< HEAD
    fn sequencer_url(&self) -> &str {
        &self.url
    }

    /// Fetch the next block to prove.
    /// Returns `Ok(None)` if there's no block pending (204 No Content).
    async fn pick_fri_job(&self) -> anyhow::Result<Option<(u32, Vec<u8>)>> {
        let url = format!("{}/prover-jobs/FRI/pick", self.url);
=======
    /// Fetch the next batch to prove.
    /// Returns `Ok(None)` if there's no batch pending (204 No Content).
    async fn pick_fri_job(&self) -> anyhow::Result<Option<FriJobInputs>> {
        let url = format!(
            "{}/{}/FRI/pick?id={}",
            self.url, SEQUENCER_PROVER_API_PATH, PROVER_ID
        );
>>>>>>> 320a8292

        let started_at = Instant::now();

        let resp = self.client.post(&url).send().await?;

        SEQUENCER_CLIENT_METRICS.time_taken[&Method::PickFri]
            .observe(started_at.elapsed().as_secs_f64());

        match resp.status() {
            StatusCode::OK => {
                let body: NextFriProverJobPayload = resp.json().await?;
                let data = STANDARD
                    .decode(&body.prover_input)
                    .map_err(|e| anyhow!("Failed to decode batch data: {e}"))?;
                Ok(Some(FriJobInputs {
                    batch_number: body.batch_number,
                    vk_hash: body.vk_hash,
                    prover_input: data,
                }))
            }
            StatusCode::NO_CONTENT => Ok(None),
            s => Err(anyhow!(
                "Unexpected status {s} when fetching next batch at address {url}"
            )),
        }
    }

    /// Submit a proof for the processed batch
    /// Returns the vector of u32 as returned by the server.
    async fn submit_fri_proof(
        &self,
        batch_number: u32,
        vk_hash: String,
        proof: String,
    ) -> anyhow::Result<()> {
        let url = format!(
            "{}/{}/FRI/submit?id={}",
            self.url, SEQUENCER_PROVER_API_PATH, PROVER_ID
        );
        let payload = SubmitFriProofPayload {
            batch_number: batch_number as u64,
            vk_hash,
            proof,
        };

        let started_at = Instant::now();

        let resp = self.client.post(&url).json(&payload).send().await?;

        SEQUENCER_CLIENT_METRICS.time_taken[&Method::SubmitFri]
            .observe(started_at.elapsed().as_secs_f64());

        if resp.status().is_success() {
            Ok(())
        } else {
            Err(anyhow!(
                "Server returned {} when submitting proof",
                resp.status()
            ))
        }
    }

    async fn pick_snark_job(&self) -> anyhow::Result<Option<SnarkProofInputs>> {
        let url = format!(
            "{}/{}/SNARK/pick?id={}",
            self.url, SEQUENCER_PROVER_API_PATH, PROVER_ID
        );

        let started_at = Instant::now();

        let resp = self.client.post(&url).send().await?;

        SEQUENCER_CLIENT_METRICS.time_taken[&Method::PickSnark]
            .observe(started_at.elapsed().as_secs_f64());

        match resp.status() {
            StatusCode::OK => {
                let get_snark_proof_payload = resp.json::<GetSnarkProofPayload>().await?;
                Ok(Some(
                    get_snark_proof_payload
                        .try_into()
                        .context("failed to parse SnarkProofPayload")?,
                ))
            }
            StatusCode::NO_CONTENT => Ok(None),
            _ => Err(anyhow!("Failed to pick SNARK job: {resp:?}")),
        }
    }

    async fn submit_snark_proof(
        &self,
        from_batch_number: L2BatchNumber,
        to_batch_number: L2BatchNumber,
        vk_hash: String,
        proof: SnarkWrapperProof,
    ) -> anyhow::Result<()> {
        let url = format!(
            "{}/{}/SNARK/submit?id={}",
            self.url, SEQUENCER_PROVER_API_PATH, PROVER_ID
        );

        let started_at = Instant::now();

        let serialized_proof = self
            .serialize_snark_proof(&proof)
            .context("Failed to serialize SNARK proof")?;

        let payload = SubmitSnarkProofPayload {
            from_batch_number: from_batch_number.0 as u64,
            to_batch_number: to_batch_number.0 as u64,
            vk_hash,
            proof: serialized_proof,
        };
        self.client
            .post(&url)
            .json(&payload)
            .send()
            .await?
            .error_for_status()?;

        SEQUENCER_CLIENT_METRICS.time_taken[&Method::SubmitSnark]
            .observe(started_at.elapsed().as_secs_f64());
        Ok(())
    }
}

#[async_trait]
impl PeekableProofClient for SequencerProofClient {
    /// Note: you can peek only failed jobs as successful ones are removed.
    async fn peek_fri_job(&self, batch_number: u32) -> anyhow::Result<Option<(u32, Vec<u8>)>> {
        let url = format!(
            "{}/{}/FRI/{batch_number}/peek",
            self.url, SEQUENCER_PROVER_API_PATH
        );
        let resp = self.client.get(&url).send().await?;
        match resp.status() {
            StatusCode::OK => {
                let body: NextFriProverJobPayload = resp.json().await?;
                let data = STANDARD
                    .decode(&body.prover_input)
                    .map_err(|e| anyhow!("Failed to decode batch data: {e}"))?;
                Ok(Some((body.batch_number, data)))
            }
            StatusCode::NO_CONTENT => Ok(None),
            _ => Err(anyhow!(
                "Unexpected status {resp:?} when peeking the batch {batch_number}"
            )),
        }
    }

    async fn peek_snark_job(
        &self,
        from_batch_number: u32,
        to_batch_number: u32,
    ) -> anyhow::Result<Option<SnarkProofInputs>> {
        let url = format!(
            "{}/{}/SNARK/{from_batch_number}/{to_batch_number}/peek",
            self.url, SEQUENCER_PROVER_API_PATH
        );
        let resp = self.client.get(&url).send().await?;
        match resp.status() {
            StatusCode::OK => {
                let get_snark_proof_payload = resp.json::<GetSnarkProofPayload>().await?;
                Ok(Some(
                    get_snark_proof_payload
                        .try_into()
                        .context("failed to parse SnarkProofPayload")?,
                ))
            }
            StatusCode::NO_CONTENT => Ok(None),
            _ => Err(anyhow!("Unexpected status {resp:?} when peeking FRI proofs from {from_batch_number} to {to_batch_number}")),
        }
    }

    async fn get_failed_fri_proof(
        &self,
        batch_number: u32,
    ) -> anyhow::Result<Option<FailedFriProofPayload>> {
        let url = format!(
            "{}/{}/FRI/{batch_number}/failed",
            self.url, SEQUENCER_PROVER_API_PATH
        );
        let resp = self.client.get(&url).send().await?;
        match resp.status() {
            StatusCode::OK => {
                let body: FailedFriProofPayload = resp.json().await?;
                Ok(Some(body))
            }
            StatusCode::NO_CONTENT => Ok(None),
            _ => Err(anyhow!(
                "Unexpected status {resp:?} when peeking failed FRI proof for batch {batch_number}"
            )),
        }
    }
}<|MERGE_RESOLUTION|>--- conflicted
+++ resolved
@@ -71,16 +71,10 @@
 
 #[async_trait]
 impl ProofClient for SequencerProofClient {
-<<<<<<< HEAD
     fn sequencer_url(&self) -> &str {
         &self.url
     }
 
-    /// Fetch the next block to prove.
-    /// Returns `Ok(None)` if there's no block pending (204 No Content).
-    async fn pick_fri_job(&self) -> anyhow::Result<Option<(u32, Vec<u8>)>> {
-        let url = format!("{}/prover-jobs/FRI/pick", self.url);
-=======
     /// Fetch the next batch to prove.
     /// Returns `Ok(None)` if there's no batch pending (204 No Content).
     async fn pick_fri_job(&self) -> anyhow::Result<Option<FriJobInputs>> {
@@ -88,7 +82,6 @@
             "{}/{}/FRI/pick?id={}",
             self.url, SEQUENCER_PROVER_API_PATH, PROVER_ID
         );
->>>>>>> 320a8292
 
         let started_at = Instant::now();
 
