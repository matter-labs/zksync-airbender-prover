use std::path::{Path, PathBuf};

use base64::{engine::general_purpose::STANDARD, Engine as _};

use clap::Parser;
<<<<<<< HEAD
use tracing_subscriber::{fmt, EnvFilter};
=======
use tracing_subscriber::{EnvFilter, FmtSubscriber};
>>>>>>> 444e80fe
use zksync_airbender_cli::prover_utils::{
    create_proofs_internal, create_recursion_proofs, load_binary_from_path, serialize_to_file,
    GpuSharedState,
};
use zksync_airbender_execution_utils::{Machine, ProgramProof, RecursionStrategy};
<<<<<<< HEAD
use zksync_sequencer_proof_client::SequencerProofClient;

use crate::metrics::FRI_PROVER_METRICS;

pub mod metrics;

=======
use zksync_sequencer_proof_client::{sequencer_proof_client::SequencerProofClient, ProofClient};
>>>>>>> 444e80fe
/// Command-line arguments for the Zksync OS prover
#[derive(Parser, Debug)]
#[command(name = "Zksync OS Prover")]
#[command(version = "1.0")]
#[command(about = "Prover for Zksync OS", long_about = None)]
pub struct Args {
    /// Base URL for the proof-data server (e.g., "http://<IP>:<PORT>")
    #[arg(short, long, default_value = "http://localhost:3124")]
    pub base_url: String,
    /// Enable logging and use the logging-enabled binary
    /// This is not used in the FRI prover, but is kept for backward compatibility.
    #[arg(long)]
    pub enabled_logging: bool,
    /// Path to `app.bin`
    #[arg(long)]
    pub app_bin_path: Option<PathBuf>,
    /// Circuit limit - max number of MainVM circuits to instantiate to run the block fully
    #[arg(long, default_value = "10000")]
    pub circuit_limit: usize,
    /// Number of iterations before exiting. Only successfully generated proofs count. If not specified, runs indefinitely
    #[arg(long)]
    pub iterations: Option<usize>,
    /// Path to the output file
    #[arg(short, long)]
    pub path: Option<PathBuf>,
    /// Port to run the Prometheus metrics server on
    #[arg(long, default_value = "3124")]
    pub prometheus_port: u16,
}

pub fn init_tracing() {
    let filter = EnvFilter::try_from_default_env().unwrap_or_else(|_| EnvFilter::new("info"));
    FmtSubscriber::builder().with_env_filter(filter).init();
}

pub fn create_proof(
    prover_input: Vec<u32>,
    binary: &Vec<u32>,
    circuit_limit: usize,
    _gpu_state: &mut GpuSharedState,
) -> ProgramProof {
    let mut timing = Some(0f64);
    let (proof_list, proof_metadata) = create_proofs_internal(
        binary,
        prover_input,
        &Machine::Standard,
        circuit_limit,
        None,
        #[cfg(feature = "gpu")]
        &mut Some(_gpu_state),
        #[cfg(not(feature = "gpu"))]
        &mut None,
        &mut timing, // timing info
    );
    let (recursion_proof_list, recursion_proof_metadata) = create_recursion_proofs(
        proof_list,
        proof_metadata,
        // This is the default strategy (where recursion is done on reduced machine, and final step on 23 machine).
        RecursionStrategy::UseReducedLog23Machine,
        &None,
        #[cfg(feature = "gpu")]
        &mut Some(_gpu_state),
        #[cfg(not(feature = "gpu"))]
        &mut None,
        &mut timing, // timing info
    );

    ProgramProof::from_proof_list_and_metadata(&recursion_proof_list, &recursion_proof_metadata)
}

pub async fn run(args: Args) {
<<<<<<< HEAD
    if args.enabled_logging {
        let env_filter =
            EnvFilter::try_from_default_env().unwrap_or_else(|_| EnvFilter::new("info"));
        fmt::Subscriber::builder()
            .with_env_filter(env_filter)
            .init();
    }

=======
    init_tracing();
>>>>>>> 444e80fe
    let client = SequencerProofClient::new(args.base_url);

    let manifest_path = if let Ok(manifest_path) = std::env::var("CARGO_MANIFEST_DIR") {
        manifest_path
    } else {
        ".".to_string()
    };
    let binary_path = args
        .app_bin_path
        .unwrap_or_else(|| Path::new(&manifest_path).join("../../multiblock_batch.bin"));
    let binary = load_binary_from_path(&binary_path.to_str().unwrap().to_string());
    // For regular fri proving, we keep using reduced RiscV machine.
    #[cfg(feature = "gpu")]
    let mut gpu_state = GpuSharedState::new(
        &binary,
        zksync_airbender_cli::prover_utils::MainCircuitType::ReducedRiscVMachine,
    );
    #[cfg(not(feature = "gpu"))]
    let mut gpu_state = GpuSharedState::new(&binary);

    tracing::info!(
        "Starting Zksync OS FRI prover for {}",
        client.sequencer_url()
    );

    let mut proof_count = 0;

    loop {
<<<<<<< HEAD
        let (block_number, prover_input) = match client.pick_fri_job().await {
            Err(err) => {
                tracing::error!("Error fetching next prover job: {err}");
                tokio::time::sleep(tokio::time::Duration::from_millis(1000)).await;
                continue;
            }
            Ok(Some(next_block)) => next_block,
            Ok(None) => {
                tracing::debug!("No pending blocks to prove, retrying in 100ms...");
                tokio::time::sleep(tokio::time::Duration::from_millis(100)).await;
                continue;
            }
        };
=======
        let proof_generated = run_inner(
            &client,
            &binary,
            args.circuit_limit,
            &mut gpu_state,
            args.path.clone(),
        )
        .await
        .expect("Failed to run FRI prover");

        proof_count += proof_generated as usize;
>>>>>>> 444e80fe

        // Check if we've reached the iteration limit
        if let Some(max_proofs_generated) = args.iterations {
            if proof_count >= max_proofs_generated {
                tracing::info!("Reached maximum iterations ({max_proofs_generated}), exiting...",);
                break;
            }
        }
    }
}

<<<<<<< HEAD
        tracing::info!(
            "{:?} starting proving block number {}",
            SystemTime::now(),
            block_number
        );
=======
pub async fn run_inner<P: ProofClient>(
    client: &P,
    binary: &Vec<u32>,
    circuit_limit: usize,
    #[cfg(feature = "gpu")] gpu_state: &mut GpuSharedState,
    #[cfg(not(feature = "gpu"))] gpu_state: &mut GpuSharedState<'_>,
    path: Option<PathBuf>,
) -> anyhow::Result<bool> {
    let (block_number, prover_input) = match client.pick_fri_job().await {
        Err(err) => {
            tracing::error!("Error fetching next prover job: {err}");
            tokio::time::sleep(tokio::time::Duration::from_millis(1000)).await;
            return Ok(false);
        }
        Ok(Some(next_block)) => next_block,
        Ok(None) => {
            tracing::info!("No pending blocks to prove, retrying in 100ms...");
            tokio::time::sleep(tokio::time::Duration::from_millis(100)).await;
            return Ok(false);
        }
    };
>>>>>>> 444e80fe

    // make prover_input (Vec<u8>) into Vec<u32>:
    let prover_input: Vec<u32> = prover_input
        .chunks_exact(4)
        .map(|chunk| u32::from_le_bytes(chunk.try_into().unwrap()))
        .collect();

    tracing::info!("Starting proving block number {}", block_number);

<<<<<<< HEAD
        tracing::info!(
            "{:?} finished proving block number {}",
            SystemTime::now(),
            block_number
        );
        let proof_bytes: Vec<u8> =
            bincode::serde::encode_to_vec(&proof, bincode::config::standard())
                .expect("failed to bincode-serialize proof");
=======
    let proof = create_proof(prover_input, binary, circuit_limit, gpu_state);
>>>>>>> 444e80fe

    tracing::info!("Finished proving block number {}", block_number);
    let proof_bytes: Vec<u8> = bincode::serde::encode_to_vec(&proof, bincode::config::standard())
        .expect("failed to bincode-serialize proof");

    // 2) base64-encode that binary blob
    let proof_b64 = STANDARD.encode(&proof_bytes);

<<<<<<< HEAD
        FRI_PROVER_METRICS
            .latest_proven_block
            .set(block_number as i64);

        match client.submit_fri_proof(block_number, proof_b64).await {
            Ok(_) => tracing::info!(
                "{:?} successfully submitted proof for block number {}",
                SystemTime::now(),
                block_number
            ),
            Err(err) => {
                tracing::error!(
                    "{:?} failed to submit proof for block number {}: {}",
                    SystemTime::now(),
                    block_number,
                    err
                );
            }
        }

        // Check if we've reached the iteration limit
        if let Some(max_iterations) = args.iterations {
            if proof_count >= max_iterations {
                tracing::info!("Reached maximum iterations ({max_iterations}), exiting...");
                break;
            }
=======
    if let Some(ref path) = path {
        serialize_to_file(&proof_b64, path);
    }

    match client.submit_fri_proof(block_number, proof_b64).await {
        Ok(_) => tracing::info!(
            "Successfully submitted proof for block number {}",
            block_number
        ),
        Err(err) => {
            tracing::error!(
                "Failed to submit proof for block number {}: {}",
                block_number,
                err
            );
>>>>>>> 444e80fe
        }
    }

    Ok(true)
}<|MERGE_RESOLUTION|>--- conflicted
+++ resolved
@@ -3,26 +3,13 @@
 use base64::{engine::general_purpose::STANDARD, Engine as _};
 
 use clap::Parser;
-<<<<<<< HEAD
-use tracing_subscriber::{fmt, EnvFilter};
-=======
 use tracing_subscriber::{EnvFilter, FmtSubscriber};
->>>>>>> 444e80fe
 use zksync_airbender_cli::prover_utils::{
     create_proofs_internal, create_recursion_proofs, load_binary_from_path, serialize_to_file,
     GpuSharedState,
 };
 use zksync_airbender_execution_utils::{Machine, ProgramProof, RecursionStrategy};
-<<<<<<< HEAD
-use zksync_sequencer_proof_client::SequencerProofClient;
-
-use crate::metrics::FRI_PROVER_METRICS;
-
-pub mod metrics;
-
-=======
 use zksync_sequencer_proof_client::{sequencer_proof_client::SequencerProofClient, ProofClient};
->>>>>>> 444e80fe
 /// Command-line arguments for the Zksync OS prover
 #[derive(Parser, Debug)]
 #[command(name = "Zksync OS Prover")]
@@ -48,6 +35,7 @@
     /// Path to the output file
     #[arg(short, long)]
     pub path: Option<PathBuf>,
+
     /// Port to run the Prometheus metrics server on
     #[arg(long, default_value = "3124")]
     pub prometheus_port: u16,
@@ -94,18 +82,7 @@
 }
 
 pub async fn run(args: Args) {
-<<<<<<< HEAD
-    if args.enabled_logging {
-        let env_filter =
-            EnvFilter::try_from_default_env().unwrap_or_else(|_| EnvFilter::new("info"));
-        fmt::Subscriber::builder()
-            .with_env_filter(env_filter)
-            .init();
-    }
-
-=======
     init_tracing();
->>>>>>> 444e80fe
     let client = SequencerProofClient::new(args.base_url);
 
     let manifest_path = if let Ok(manifest_path) = std::env::var("CARGO_MANIFEST_DIR") {
@@ -134,21 +111,6 @@
     let mut proof_count = 0;
 
     loop {
-<<<<<<< HEAD
-        let (block_number, prover_input) = match client.pick_fri_job().await {
-            Err(err) => {
-                tracing::error!("Error fetching next prover job: {err}");
-                tokio::time::sleep(tokio::time::Duration::from_millis(1000)).await;
-                continue;
-            }
-            Ok(Some(next_block)) => next_block,
-            Ok(None) => {
-                tracing::debug!("No pending blocks to prove, retrying in 100ms...");
-                tokio::time::sleep(tokio::time::Duration::from_millis(100)).await;
-                continue;
-            }
-        };
-=======
         let proof_generated = run_inner(
             &client,
             &binary,
@@ -160,7 +122,6 @@
         .expect("Failed to run FRI prover");
 
         proof_count += proof_generated as usize;
->>>>>>> 444e80fe
 
         // Check if we've reached the iteration limit
         if let Some(max_proofs_generated) = args.iterations {
@@ -172,13 +133,6 @@
     }
 }
 
-<<<<<<< HEAD
-        tracing::info!(
-            "{:?} starting proving block number {}",
-            SystemTime::now(),
-            block_number
-        );
-=======
 pub async fn run_inner<P: ProofClient>(
     client: &P,
     binary: &Vec<u32>,
@@ -200,7 +154,6 @@
             return Ok(false);
         }
     };
->>>>>>> 444e80fe
 
     // make prover_input (Vec<u8>) into Vec<u32>:
     let prover_input: Vec<u32> = prover_input
@@ -210,18 +163,7 @@
 
     tracing::info!("Starting proving block number {}", block_number);
 
-<<<<<<< HEAD
-        tracing::info!(
-            "{:?} finished proving block number {}",
-            SystemTime::now(),
-            block_number
-        );
-        let proof_bytes: Vec<u8> =
-            bincode::serde::encode_to_vec(&proof, bincode::config::standard())
-                .expect("failed to bincode-serialize proof");
-=======
     let proof = create_proof(prover_input, binary, circuit_limit, gpu_state);
->>>>>>> 444e80fe
 
     tracing::info!("Finished proving block number {}", block_number);
     let proof_bytes: Vec<u8> = bincode::serde::encode_to_vec(&proof, bincode::config::standard())
@@ -230,52 +172,27 @@
     // 2) base64-encode that binary blob
     let proof_b64 = STANDARD.encode(&proof_bytes);
 
-<<<<<<< HEAD
+    if let Some(ref path) = path {
+        serialize_to_file(&proof_b64, path);
+    }
+
         FRI_PROVER_METRICS
             .latest_proven_block
             .set(block_number as i64);
 
         match client.submit_fri_proof(block_number, proof_b64).await {
             Ok(_) => tracing::info!(
-                "{:?} successfully submitted proof for block number {}",
-                SystemTime::now(),
+                "Successfully submitted proof for block number {}",
                 block_number
             ),
             Err(err) => {
                 tracing::error!(
-                    "{:?} failed to submit proof for block number {}: {}",
-                    SystemTime::now(),
+                    "Failed to submit proof for block number {}: {}",
                     block_number,
                     err
                 );
             }
         }
 
-        // Check if we've reached the iteration limit
-        if let Some(max_iterations) = args.iterations {
-            if proof_count >= max_iterations {
-                tracing::info!("Reached maximum iterations ({max_iterations}), exiting...");
-                break;
-            }
-=======
-    if let Some(ref path) = path {
-        serialize_to_file(&proof_b64, path);
-    }
-
-    match client.submit_fri_proof(block_number, proof_b64).await {
-        Ok(_) => tracing::info!(
-            "Successfully submitted proof for block number {}",
-            block_number
-        ),
-        Err(err) => {
-            tracing::error!(
-                "Failed to submit proof for block number {}: {}",
-                block_number,
-                err
-            );
->>>>>>> 444e80fe
-        }
-    }
-
     Ok(true)
 }