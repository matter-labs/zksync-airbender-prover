use std::{
    path::{Path, PathBuf},
    time::SystemTime,
};

use base64::{engine::general_purpose::STANDARD, Engine as _};

use clap::Parser;
use zksync_airbender_cli::{
    prover_utils::{
<<<<<<< HEAD
        create_proofs_internal, create_recursion_proofs, load_binary_from_path, program_proof_from_proof_list_and_metadata, serialize_to_file, GpuSharedState
=======
        create_proofs_internal, create_recursion_proofs, load_binary_from_path, GpuSharedState,
        RecursionStrategy,
>>>>>>> f7e27d4f
    },
    Machine,
};
use zksync_airbender_execution_utils::ProgramProof;
use zksync_sequencer_proof_client::SequencerProofClient;

/// Command-line arguments for the Zksync OS prover
#[derive(Parser, Debug)]
#[command(name = "Zksync OS Prover")]
#[command(version = "1.0")]
#[command(about = "Prover for Zksync OS", long_about = None)]
pub struct Args {
    /// Base URL for the proof-data server (e.g., "http://<IP>:<PORT>")
    #[arg(short, long, default_value = "http://localhost:3124")]
    pub base_url: String,
    /// Enable logging and use the logging-enabled binary
    #[arg(long)]
    pub enabled_logging: bool,
    /// Path to `app.bin`
    #[arg(long)]
    pub app_bin_path: Option<PathBuf>,
    /// Circuit limit - max number of MainVM circuits to instantiate to run the block fully
    #[arg(long, default_value = "10000")]
    pub circuit_limit: usize,
}

fn create_proof(
    prover_input: Vec<u32>,
    binary: &Vec<u32>,
    circuit_limit: usize,
    _gpu_state: &mut GpuSharedState,
) -> ProgramProof {
    let mut timing = Some(0f64);
    let (proof_list, proof_metadata) = create_proofs_internal(
        binary,
        prover_input,
        &Machine::Standard,
        circuit_limit,
        None,
        #[cfg(feature = "gpu")]
        &mut Some(_gpu_state),
        #[cfg(not(feature = "gpu"))]
        &mut None,
        &mut timing, // timing info
    );
    let (recursion_proof_list, recursion_proof_metadata) = create_recursion_proofs(
        proof_list,
        proof_metadata,
        // This is the default strategy (where recursion is done on reduced machine, and final step on 23 machine).
        RecursionStrategy::UseReducedLog23Machine,
        &None,
        #[cfg(feature = "gpu")]
        &mut Some(_gpu_state),
        #[cfg(not(feature = "gpu"))]
        &mut None,
        &mut timing, // timing info
    );

    ProgramProof::from_proof_list_and_metadata(&recursion_proof_list, &recursion_proof_metadata)
}

pub async fn run(args: Args) {
    println!(
        "running without logging, disregarding enabled_logging flag = {}",
        args.enabled_logging
    );

    let client = SequencerProofClient::new(args.base_url);

    let manifest_path = if let Ok(manifest_path) = std::env::var("CARGO_MANIFEST_DIR") {
        manifest_path
    } else {
        ".".to_string()
    };
    let binary_path = args
        .app_bin_path
        .unwrap_or_else(|| Path::new(&manifest_path).join("../../multiblock_batch.bin"));
    let binary = load_binary_from_path(&binary_path.to_str().unwrap().to_string());
    // For regular fri proving, we keep using reduced RiscV machine.
    #[cfg(feature = "gpu")]
    let mut gpu_state = GpuSharedState::new(
        &binary,
        zksync_airbender_cli::prover_utils::MainCircuitType::ReducedRiscVMachine,
    );
    #[cfg(not(feature = "gpu"))]
    let mut gpu_state = GpuSharedState::new(&binary);

    println!("Starting Zksync OS FRI prover for {}", client.sequencer_url());

    loop {
        let (block_number, prover_input) = match client.pick_fri_job().await {
            Err(err) => {
                eprintln!("Error fetching next prover job: {err}");
                tokio::time::sleep(tokio::time::Duration::from_millis(1000)).await;
                continue;
            }
            Ok(Some(next_block)) => next_block,
            Ok(None) => {
                println!("No pending blocks to prove, retrying in 100ms...");
                tokio::time::sleep(tokio::time::Duration::from_millis(100)).await;
                continue;
            }
        };

        // make prover_input (Vec<u8>) into Vec<u32>:
        let prover_input: Vec<u32> = prover_input
            .chunks_exact(4)
            .map(|chunk| u32::from_le_bytes(chunk.try_into().unwrap()))
            .collect();

        println!(
            "{:?} starting proving block number {}",
            SystemTime::now(),
            block_number
        );

        let proof = create_proof(prover_input, &binary, args.circuit_limit, &mut gpu_state);
        println!(
            "{:?} finished proving block number {}",
            SystemTime::now(),
            block_number
        );
        let proof_bytes: Vec<u8> =
            bincode::serde::encode_to_vec(&proof, bincode::config::standard())
                .expect("failed to bincode-serialize proof");

        // 2) base64-encode that binary blob
        let proof_b64 = STANDARD.encode(&proof_bytes);

        let path = format!("./fri_proof.json");
        serialize_to_file(&proof_b64, Path::new(&path));

        match client.submit_fri_proof(block_number, proof_b64).await {
            Ok(_) => println!(
                "{:?} successfully submitted proof for block number {}",
                SystemTime::now(),
                block_number
            ),
            Err(err) => {
                eprintln!(
                    "{:?} failed to submit proof for block number {}: {}",
                    SystemTime::now(),
                    block_number,
                    err
                );
            }
        }
    }
}<|MERGE_RESOLUTION|>--- conflicted
+++ resolved
@@ -8,12 +8,8 @@
 use clap::Parser;
 use zksync_airbender_cli::{
     prover_utils::{
-<<<<<<< HEAD
-        create_proofs_internal, create_recursion_proofs, load_binary_from_path, program_proof_from_proof_list_and_metadata, serialize_to_file, GpuSharedState
-=======
-        create_proofs_internal, create_recursion_proofs, load_binary_from_path, GpuSharedState,
-        RecursionStrategy,
->>>>>>> f7e27d4f
+        create_proofs_internal, create_recursion_proofs, load_binary_from_path, serialize_to_file,
+        GpuSharedState, RecursionStrategy,
     },
     Machine,
 };
@@ -99,9 +95,15 @@
         zksync_airbender_cli::prover_utils::MainCircuitType::ReducedRiscVMachine,
     );
     #[cfg(not(feature = "gpu"))]
-    let mut gpu_state = GpuSharedState::new(&binary);
+    let mut gpu_state = GpuSharedState::new(
+        &binary,
+        zksync_airbender_cli::prover_utils::MainCircuitType::ReducedRiscVMachine,
+    );
 
-    println!("Starting Zksync OS FRI prover for {}", client.sequencer_url());
+    println!(
+        "Starting Zksync OS FRI prover for {}",
+        client.sequencer_url()
+    );
 
     loop {
         let (block_number, prover_input) = match client.pick_fri_job().await {
