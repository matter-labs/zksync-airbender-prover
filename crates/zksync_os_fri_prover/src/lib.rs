--- conflicted
+++ resolved
@@ -10,14 +10,11 @@
 };
 use zksync_airbender_execution_utils::{Machine, ProgramProof, RecursionStrategy};
 use zksync_sequencer_proof_client::{sequencer_proof_client::SequencerProofClient, ProofClient};
-<<<<<<< HEAD
-=======
 
 use crate::metrics::FRI_PROVER_METRICS;
 
 pub mod metrics;
 
->>>>>>> e0d13fa4
 /// Command-line arguments for the Zksync OS prover
 #[derive(Parser, Debug)]
 #[command(name = "Zksync OS Prover")]
@@ -130,7 +127,6 @@
         .expect("Failed to run FRI prover");
 
         proof_count += proof_generated as usize;
-<<<<<<< HEAD
 
         // Check if we've reached the iteration limit
         if let Some(max_proofs_generated) = args.iterations {
@@ -184,65 +180,10 @@
     if let Some(ref path) = path {
         serialize_to_file(&proof_b64, path);
     }
-=======
-
-        // Check if we've reached the iteration limit
-        if let Some(max_proofs_generated) = args.iterations {
-            if proof_count >= max_proofs_generated {
-                tracing::info!("Reached maximum iterations ({max_proofs_generated}), exiting...",);
-                break;
-            }
-        }
-    }
-}
-
-pub async fn run_inner<P: ProofClient>(
-    client: &P,
-    binary: &Vec<u32>,
-    circuit_limit: usize,
-    #[cfg(feature = "gpu")] gpu_state: &mut GpuSharedState,
-    #[cfg(not(feature = "gpu"))] gpu_state: &mut GpuSharedState<'_>,
-    path: Option<PathBuf>,
-) -> anyhow::Result<bool> {
-    let (block_number, prover_input) = match client.pick_fri_job().await {
-        Err(err) => {
-            tracing::error!("Error fetching next prover job: {err}");
-            tokio::time::sleep(tokio::time::Duration::from_millis(1000)).await;
-            return Ok(false);
-        }
-        Ok(Some(next_block)) => next_block,
-        Ok(None) => {
-            tracing::info!("No pending blocks to prove, retrying in 100ms...");
-            tokio::time::sleep(tokio::time::Duration::from_millis(100)).await;
-            return Ok(false);
-        }
-    };
-
-    // make prover_input (Vec<u8>) into Vec<u32>:
-    let prover_input: Vec<u32> = prover_input
-        .chunks_exact(4)
-        .map(|chunk| u32::from_le_bytes(chunk.try_into().unwrap()))
-        .collect();
-
-    tracing::info!("Starting proving block number {}", block_number);
-
-    let proof = create_proof(prover_input, binary, circuit_limit, gpu_state);
-
-    tracing::info!("Finished proving block number {}", block_number);
-    let proof_bytes: Vec<u8> = bincode::serde::encode_to_vec(&proof, bincode::config::standard())
-        .expect("failed to bincode-serialize proof");
-
-    // 2) base64-encode that binary blob
-    let proof_b64 = STANDARD.encode(&proof_bytes);
-
-    if let Some(ref path) = path {
-        serialize_to_file(&proof_b64, path);
-    }
 
     FRI_PROVER_METRICS
         .latest_proven_block
         .set(block_number as i64);
->>>>>>> e0d13fa4
 
     match client.submit_fri_proof(block_number, proof_b64).await {
         Ok(_) => tracing::info!(
