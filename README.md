# ZKsync OS: Airbender Prover
This repo contains the Prover Service implementation for ZKsync OS Airbender prover.

## Overview

This repo contains 3 crates:
- sequencer_proof_client
- zksync_os_fri_prover
- zksync_os_snark_prover

### Sequencer Proof Client

Small HTTP wrapper around the Sequencer Prover API. 
Apart from providing lib to use in provers, it also has a binary that acts as a CLI.
Useful for troubleshooting (i.e. manually pushing a SNARK proof to sequencer, instead of running the entire sequencer).

### ZKsync OS FRI Prover

The FRI prover for ZKsync OS. Retrieves proof input, proves a batch (which is a set of blocks) and submits it back to sequencer.
There's no state persisted in between.

### ZKsync OS SNARK Prover

SNARKs the final proof. Gets a set of continuous FRIs from sequencer, merges them into a single FRI, creates a FINAL proof out of it and then SNARKs it.

### Usage


Before starting, make sure that your **sequencer** has fake proofs disabled:

```
prover_api_fake_fri_provers_enabled=false prover_api_fake_snark_provers_enabled=false
```

Before starting, please download the trusted setup file (see info in crs/README.md).



Sample usage for commands.

**This command currently requires a GPU (at least 24GB of VRAM)**

```bash
# start FRI prover
cargo run --release --features gpu --bin zksync_os_fri_prover -- --base-url http://localhost:3124 --app-bin-path ./multiblock_batch.bin --path ./output/fri_proof.json
```
<<<<<<< HEAD
Specify optional `--iterations` argument to run FRI prover N times and then exit.
=======
Specify optional argument --path if you want to serialize FRI proof to file.
>>>>>>> d05cb301

**This command currently requires around 140 GB of RAM - and GPU**

```bash
# optional - increase stack size to 300M (TODO: check if this could be lower)
ulimit -s 300000

# start SNARK prover
RUST_MIN_STACK=267108864 cargo run --release --features gpu --bin zksync_os_snark_prover -- run-prover --sequencer-url http://localhost:3124 --binary-path ./multiblock_batch.bin --trusted-setup-file crs/setup_compact.key --output-dir ./outputs
```
Specify optional `--iterations` argument to run SNARK prover N times and then exit.

**This one is only needed if you want to manually upload.**

```bash
# pick a FRI job manually and serialize to file specified in `--path`
cargo run --release --bin zksync_sequencer_proof_client -- pick-fri --url http://localhost:3124 --path "./fri_job.json"
# submit a FRI proof specified in `--path` manually to sequencer
cargo run --release --bin zksync_sequencer_proof_client -- submit-fri --block-number 1 --url http://localhost:3124 --path "./fri_proof.json"
# pick a SNARK job manually and serialize to file specified in `--path`
cargo run --release --bin zksync_sequencer_proof_client -- pick-snark --url http://localhost:3124 --path "./snark_job.json"
# submit a SNARK proof specified in `--path` manually to sequencer
cargo run --release --bin zksync_sequencer_proof_client -- submit-snark --from-block-number 1 --to-block-number 2 --url http://localhost:3124 --path "./snark_proof.json"
```
Specify --path argument to override default location.

## Development / WIP

* Add information on how to setup GPU for snark wraper


## FAQ

If you get the error like `cargo::rustc-check-cfg=cfg(no_cuda)` during compilation, you might have to install
Bellman Cuda (see instructions below).


## Installing bellman-cuda


```shell
git clone https://github.com/matter-labs/era-bellman-cuda.git --branch main bellman-cuda && \
cmake -Bbellman-cuda/build -Sbellman-cuda/ -DCMAKE_BUILD_TYPE=Release && \
cmake --build bellman-cuda/build/
```

And then:

```shell
export BELLMAN_CUDA_DIR=...
```



## Policies

- [Security policy](SECURITY.md)
- [Contribution policy](CONTRIBUTING.md)

## License

ZKsync OS repositories are distributed under the terms of either

- Apache License, Version 2.0, ([LICENSE-APACHE](LICENSE-APACHE) or <http://www.apache.org/licenses/LICENSE-2.0>)
- MIT license ([LICENSE-MIT](LICENSE-MIT) or <https://opensource.org/blog/license/mit/>)

at your option.

## Official Links

- [Website](https://zksync.io/)
- [GitHub](https://github.com/matter-labs)
- [ZK Credo](https://github.com/zksync/credo)
- [Twitter](https://twitter.com/zksync)
- [Twitter for Developers](https://twitter.com/zkSyncDevs)
- [Discord](https://join.zksync.dev/)
- [Mirror](https://zksync.mirror.xyz/)
- [Youtube](https://www.youtube.com/@zkSync-era)<|MERGE_RESOLUTION|>--- conflicted
+++ resolved
@@ -44,11 +44,8 @@
 # start FRI prover
 cargo run --release --features gpu --bin zksync_os_fri_prover -- --base-url http://localhost:3124 --app-bin-path ./multiblock_batch.bin --path ./output/fri_proof.json
 ```
-<<<<<<< HEAD
 Specify optional `--iterations` argument to run FRI prover N times and then exit.
-=======
-Specify optional argument --path if you want to serialize FRI proof to file.
->>>>>>> d05cb301
+Specify optional `--path` argument if you want to serialize FRI proof to file.
 
 **This command currently requires around 140 GB of RAM - and GPU**
 
