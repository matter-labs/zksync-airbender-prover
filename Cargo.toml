[workspace]
members = [ "crates/sequencer_proof_client",
    "crates/zksync_os_fri_prover",
    "crates/zksync_os_snark_prover",
    "crates/zksync_os_prover_service"
]
resolver = "2"

[workspace.package]
edition = "2021"
#rust-version = "1.88"
version = "0.1.0"
authors = ["The Matter Labs Team <hello@matterlabs.dev>"]
homepage = "https://zksync.io/"
repository = "https://github.com/matter-labs/zksync-airbender-prover/"
license = "MIT OR Apache-2.0"
keywords = ["blockchain", "zksync", "zk", "risc-v"]
categories = ["cryptography"]

[workspace.dependencies]

<<<<<<< HEAD
zkos_wrapper = { package = "zkos-wrapper", git = "https://github.com/matter-labs/zkos-wrapper.git", tag = "v0.4.5" }
=======
zkos_wrapper = { package = "zkos-wrapper", git = "https://github.com/matter-labs/zkos-wrapper.git", tag = "v0.4.6" }
>>>>>>> 28d3a9eb

zksync_airbender_execution_utils = { package = "execution_utils", git = "https://github.com/matter-labs/zksync-airbender.git", tag = "v0.4.5" }
zksync_airbender_cli = { package = "cli", git = "https://github.com/matter-labs/zksync-airbender.git", tag = "v0.4.5" }


bellman = { package = "zksync_bellman", version = "=0.32.3" }
circuit_definitions = "=0.152.7"
crypto_codegen = { package = "zksync_solidity_vk_codegen", version = "=0.32.3" }

anyhow = "1.0"
base64 = "0.22.1"
bincode = {  version = "2", features = ["serde"] }
clap = { version = "4.5.40", features = ["derive"] }
reqwest = { version = "0.12.19", features = ["json"] }
serde = { version = "1.0.219", features = ["derive"] }
serde_json = "1.0.140"
tokio = { version = "1.0.0", features = ["rt", "rt-multi-thread", "macros"] }
tracing = { version = "0.1", features = ["log"] }
tracing-subscriber = { version = "0.3", features = ["fmt", "env-filter"] }
async-trait = "0.1"


# Things below are to guarantee that we can compile in reasonable time.
# Once we do some optimizations to the zkos-wrapper and compression verifier, we'll be able to remove some of them.

[profile.release.package."blake2_with_compression_verifier"]
opt-level = 1
codegen-units = 256
overflow-checks = true

[profile.release.package."zkos-wrapper"]
opt-level = 1
codegen-units = 256
overflow-checks = true

[profile.release]
lto = false
# This is needed for zksync-airbender crates to compile in a reasonable time for x86-64-unknown-linux-gnu
overflow-checks = true<|MERGE_RESOLUTION|>--- conflicted
+++ resolved
@@ -19,11 +19,7 @@
 
 [workspace.dependencies]
 
-<<<<<<< HEAD
-zkos_wrapper = { package = "zkos-wrapper", git = "https://github.com/matter-labs/zkos-wrapper.git", tag = "v0.4.5" }
-=======
 zkos_wrapper = { package = "zkos-wrapper", git = "https://github.com/matter-labs/zkos-wrapper.git", tag = "v0.4.6" }
->>>>>>> 28d3a9eb
 
 zksync_airbender_execution_utils = { package = "execution_utils", git = "https://github.com/matter-labs/zksync-airbender.git", tag = "v0.4.5" }
 zksync_airbender_cli = { package = "cli", git = "https://github.com/matter-labs/zksync-airbender.git", tag = "v0.4.5" }
@@ -32,6 +28,7 @@
 bellman = { package = "zksync_bellman", version = "=0.32.3" }
 circuit_definitions = "=0.152.7"
 crypto_codegen = { package = "zksync_solidity_vk_codegen", version = "=0.32.3" }
+proof-compression = "=0.154.10"
 
 anyhow = "1.0"
 base64 = "0.22.1"
